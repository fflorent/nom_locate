[package]
authors = ["Florent FAYOLLE <florent.fayolle69@gmail.com>", "Christopher Durham <cad97@cad97.com>", "Valentin Lorentz <progval+git@progval.net>"]
categories = ["parsing"]
description = "A special input type for nom to locate tokens"
documentation = "https://docs.rs/nom_locate/"
homepage = "https://github.com/fflorent/nom_locate"
keywords = ["nom"]
license = "MIT"
name = "nom_locate"
readme = "README.md"
repository = "https://github.com/fflorent/nom_locate"
version = "3.0.1"
edition = "2018"

[badges.travis-ci]
repository = "fflorent/nom_locate"

[features]
default = ["std"]
std = ["nom/std", "alloc", "memchr/std"]
alloc = ["nom/alloc"]
generic-simd = ["bytecount/generic-simd"]
runtime-dispatch-simd = ["bytecount/runtime-dispatch-simd"]
stable-deref-trait = ["stable_deref_trait"]

[dependencies]
bytecount = "^0.6"
<<<<<<< HEAD
memchr = { version = ">=1.0.1, <3.0.0", default-features = false } # ^1.0.0 + ^2.0
nom = { version = "5.0.0", default-features = false }
=======
memchr = ">=1.0.1, <3.0.0" # ^1.0.0 + ^2.0
nom = { version = "6", default-features = false }
stable_deref_trait = { version = "^1", optional = true, default-features = false }
>>>>>>> 31fe84f0
<|MERGE_RESOLUTION|>--- conflicted
+++ resolved
@@ -25,11 +25,6 @@
 
 [dependencies]
 bytecount = "^0.6"
-<<<<<<< HEAD
 memchr = { version = ">=1.0.1, <3.0.0", default-features = false } # ^1.0.0 + ^2.0
-nom = { version = "5.0.0", default-features = false }
-=======
-memchr = ">=1.0.1, <3.0.0" # ^1.0.0 + ^2.0
 nom = { version = "6", default-features = false }
-stable_deref_trait = { version = "^1", optional = true, default-features = false }
->>>>>>> 31fe84f0
+stable_deref_trait = { version = "^1", optional = true, default-features = false }